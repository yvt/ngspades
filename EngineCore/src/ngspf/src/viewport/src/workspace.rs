//
// Copyright 2017 yvt, all rights reserved.
//
// This source code is a part of Nightingales.
//
use std::cell::RefCell;
use std::collections::{HashMap, HashSet};
use std::rc::Rc;
use std::sync::Arc;

use cgmath::Vector2;
use ngsenumflags::BitFlags;
use winit::{self, dpi::LogicalPosition, dpi::LogicalSize, EventsLoop};

use super::compositor::{CompositeContext, Compositor, CompositorWindow};
use super::{Window, WindowActionBit, WindowFlagsBit};
use core::prelude::*;
use core::{
    Context, KeyedProperty, KeyedPropertyAccessor, NodeRef, PresenterFrame, ProducerDataCell,
    ProducerFrame, PropertyAccessor, PropertyError, UpdateId, WoProperty,
};

use super::wsi;

#[derive(Debug, Clone, PartialEq, Eq, Hash)]
pub enum WorkspaceError {
    OsError(String),
}

#[derive(Debug)]
struct Root {
    windows: KeyedProperty<Option<NodeRef>>,
    exit_loop: WoProperty<bool>,
    exit_loop_update_id: ProducerDataCell<UpdateId>,
}

#[derive(Debug, Clone)]
pub struct RootRef(Arc<Root>);

impl RootRef {
    pub fn windows<'a>(&'a self) -> impl PropertyAccessor<Option<NodeRef>> + 'a {
        fn select(this: &Arc<Root>) -> &KeyedProperty<Option<NodeRef>> {
            &this.windows
        }
        KeyedPropertyAccessor::new(&self.0, select)
    }

    pub fn exit_loop(&self, frame: &mut ProducerFrame) -> Result<(), PropertyError> {
        let update_id = *self.0.exit_loop_update_id.read_producer(frame)?;

        let new_id = frame.record_keyed_update(
            update_id,
            |_| true,
            || {
                let c = Arc::clone(&self.0);
                move |frame, value| {
                    *c.exit_loop.write_presenter(frame).unwrap() = value;
                }
            },
        );

        *self.0.exit_loop_update_id.write_producer(frame)? = new_id;

        Ok(())
    }
}

/// The builder for `Workspace`.
#[derive(Debug)]
pub struct WorkspaceBuilder {
    application_name: String,
    application_version: u32,
}

impl WorkspaceBuilder {
    /// Construct a `WorkspaceBuilder`.
    pub fn new() -> Self {
        Self {
            application_name: "Nightingales Application".to_owned(),
            application_version: 0,
        }
    }

    /// Specify the application name. The application name must not contain a
    /// null byte.
    pub fn application_name<T: Into<String>>(&mut self, value: T) -> &mut Self {
        let name = value.into();
        assert!(name.find('\0').is_none());
        self.application_name = name;
        self
    }

    /// Specify the application version.
    ///
    ///  - `major` must be in range `[0, 1023]`.
    ///  - `minor` must be in range `[0, 1023]`.
    ///  - `revision` must be in range `[0, 4095]`.
    ///
    /// The current implementation packs the version triplet into a single `u32`
    /// value so it can be consumed by the Vulkan instance.
    pub fn application_version(&mut self, major: u32, minor: u32, revision: u32) -> &mut Self {
        assert!(major < 1024);
        assert!(minor < 1024);
        assert!(revision < 4096);
        self.application_version = (major << 22) | (minor << 12) | revision;
        self
    }

    /// Build a `Workspace` using the properties specified via this builder.
    pub fn build(&self) -> Result<Workspace, WorkspaceError> {
        Workspace::new(&wsi::AppInfo {
            name: &self.application_name,
            version: self.application_version,
        })
    }
}

pub struct Workspace {
    events_loop: EventsLoop,
    context: Arc<Context>,
    window_set: WindowSet,
    root: RootRef,
}

impl Workspace {
    fn new(app_info: &wsi::AppInfo) -> Result<Self, WorkspaceError> {
        let events_loop = EventsLoop::new();
        let context = Arc::new(Context::new());
        let root = Root {
            windows: KeyedProperty::new(&context, None),
            exit_loop: WoProperty::new(&context, false),
            exit_loop_update_id: ProducerDataCell::new(&context, UpdateId::new()),
        };

        let events_loop_proxy = events_loop.create_proxy();

        // Work-around for the issue caused by calling
        // `EventsLoopProxy::wakeup()` too early from a background thread.
        // (See: https://github.com/tomaka/winit/pull/456)
        let _ = events_loop_proxy.wakeup();

        {
            // Trigger window reconcilation whenever a new frame was submitted
            let events_loop_proxy = events_loop_proxy.clone();
            context.on_commit(move || {
                let _ = events_loop_proxy.wakeup();
            });
        }

        Ok(Self {
            events_loop,
            context,
            window_set: WindowSet::new(events_loop_proxy, app_info),
            root: RootRef(Arc::new(root)),
        })
    }

    pub fn context(&self) -> &Arc<Context> {
        &self.context
    }

    pub fn root(&self) -> &RootRef {
        &self.root
    }

    pub fn enter_main_loop(&mut self) -> Result<(), WorkspaceError> {
        let mut events = Vec::new();

        wsi::autorelease_pool_scope(|arp| loop {
            let ref mut events_loop = self.events_loop;

            // Wait until we receieve at least one event
            events_loop.run_forever(|e| {
                events.push(e);
                winit::ControlFlow::Break
            });

            {
                let mut frame = self
                    .context
                    .lock_presenter_frame()
                    .expect("failed to acquire a presenter frame (locked by an external entity?)");

                {
                    let ref window_set = self.window_set;

                    for e in events.drain(..) {
                        match e {
                            winit::Event::WindowEvent { window_id, event } => {
                                window_set.handle_window_event(window_id, event, &mut frame);
                            }
                            _ => {}
                        }
                    }

                    events_loop.poll_events(|e| match e {
                        winit::Event::WindowEvent { window_id, event } => {
                            window_set.handle_window_event(window_id, event, &mut frame);
                        }
                        _ => {}
                    });
                }

                use std::mem::replace;
                if replace(
                    self.root.0.exit_loop.write_presenter(&mut frame).unwrap(),
                    false,
                ) {
                    return Ok(());
                }

                {
                    let windows = self.root.windows();
                    let windows = windows.get_presenter_ref(&frame).unwrap().as_ref();
                    self.window_set.reconcile(windows, &frame, events_loop);
                }
                self.window_set.update(&mut frame);
            }

            arp.drain();
        })
    }
}

#[derive(Debug)]
struct WindowSet {
    windows: HashMap<NodeRef, WorkspaceWindow>,
    wm: wsi::WindowManager<Painter>,
}

struct WorkspaceWindow {
    surface: wsi::SurfaceRef,
    winit_window_id: winit::WindowId,
}

impl ::Debug for WorkspaceWindow {
    fn fmt(&self, fmt: &mut ::fmt::Formatter) -> ::fmt::Result {
        fmt.debug_struct("WorkspaceWindow")
            .field("surface", &self.surface)
            .finish()
    }
}

impl WindowSet {
    fn new(events_loop_proxy: winit::EventsLoopProxy, app_info: &wsi::AppInfo) -> Self {
        WindowSet {
            windows: HashMap::new(),
            wm: wsi::WindowManager::new(Painter::new(), events_loop_proxy, app_info),
        }
    }

    fn handle_window_event(
        &self,
        win_id: winit::WindowId,
        winit_event: winit::WindowEvent,
        frame: &mut PresenterFrame,
    ) {
        use super::{KeyModifier, KeyModifierFlags, MouseButton, MousePosition, WindowEvent};

        if let Some((node_ref, winit_win)) = self.node_ref_and_winit_win_with_window_id(win_id) {
            let win: &Window = node_ref.downcast_ref().unwrap();

            // Translate it to our `WindowEvent`
            let event = match winit_event {
                winit::WindowEvent::Resized(LogicalSize { width, height }) => {
                    let size = Vector2::new(width, height).cast::<f32>().unwrap();
                    Some(WindowEvent::Resized(size))
                }
                winit::WindowEvent::Moved(LogicalPosition { x, y }) => {
                    Some(WindowEvent::Moved(Vector2::new(x, y).cast().unwrap()))
                }
                winit::WindowEvent::CloseRequested => Some(WindowEvent::Close),
                winit::WindowEvent::MouseInput { state, button, .. } => {
                    win.mouse_pos.read_presenter(frame).unwrap().map(|pos| {
                        let button = match button {
                            winit::MouseButton::Left => MouseButton::Left,
                            winit::MouseButton::Right => MouseButton::Right,
                            winit::MouseButton::Middle => MouseButton::Middle,
                            winit::MouseButton::Other(x) => MouseButton::Other(x),
                        };
                        let pressed = state == winit::ElementState::Pressed;
                        WindowEvent::MouseButton(pos, button, pressed)
                    })
                }
                winit::WindowEvent::CursorMoved {
                    position: LogicalPosition { x, y },
                    ..
                } => {
                    // Translate the coordinate to `MousePosition`
                    let client = Vector2::new(x, y).cast::<f32>().unwrap();
                    let LogicalPosition { x: wx, y: wy } =
                        winit_win.get_position().unwrap_or((0, 0).into());
                    let global = client + Vector2::new(wx, wy).cast().unwrap();
                    let pos = Some(MousePosition { client, global });

                    // Update the internal cursor location
                    // (used to handle mouse press/release events)
                    *win.mouse_pos.write_presenter(frame).unwrap() = pos;

                    Some(WindowEvent::MouseMotion(pos))
                }
                winit::WindowEvent::CursorLeft { .. } => {
                    *win.mouse_pos.write_presenter(frame).unwrap() = None;
                    Some(WindowEvent::MouseMotion(None))
                }
                winit::WindowEvent::KeyboardInput { input, .. } => {
                    input.virtual_keycode.map(|vk| {
                        let mut keymod = KeyModifierFlags::empty();
                        if input.modifiers.shift {
                            keymod |= KeyModifier::Shift;
                        }
                        if input.modifiers.ctrl {
                            keymod |= KeyModifier::Control;
                        }
                        if input.modifiers.alt {
                            keymod |= KeyModifier::Alt;
                        }
                        if input.modifiers.logo {
                            keymod |= KeyModifier::Meta;
                        }

                        let pressed = input.state == winit::ElementState::Pressed;
                        WindowEvent::KeyboardInput(vk, pressed, keymod)
                    })
                }
                _ => None,
            };

            if let Some(ref listener) = *win.listener.read_presenter(frame).unwrap() {
                if let Some(ref event) = event {
                    listener(event);
                }
            }
        }
    }

    fn node_ref_and_winit_win_with_window_id(
        &self,
        id: winit::WindowId,
    ) -> Option<(&NodeRef, &winit::Window)> {
        for (node, workspace_window) in self.windows.iter() {
            if workspace_window.winit_window_id == id {
                let winit_window = self.wm.get_winit_window(workspace_window.surface).unwrap();
                return Some((node, winit_window));
            }
        }

        None
    }

    fn reconcile(
        &mut self,
        windows: Option<&NodeRef>,
        frame: &PresenterFrame,
        events_loop: &EventsLoop,
    ) {
        // Enumerate all window nodes
        let mut nodes = HashSet::new();
        if let Some(windows) = windows {
            windows.for_each_node(|node_ref_ref| {
                nodes.insert(node_ref_ref);
            });
        }

        // Insert new windows
        for new_node in nodes.iter() {
            if self.windows.contains_key(new_node) {
                continue;
            }

            let window: &Window = new_node
                .downcast_ref()
                .expect("The property 'windows' must specify a set of window nodes");

            // Construct a `WorkspaceWindow`
            let flags = window.flags;
            let title = window.title.read_presenter(&frame).unwrap().to_owned();

            let inner_size = (window.size.read_presenter(&frame).unwrap())
                .cast::<f64>()
                .unwrap();

            let min_size = (window.min_size.read_presenter(&frame))
                .unwrap()
                .map(|x| x.cast::<f64>().unwrap());
            let max_size = (window.max_size.read_presenter(&frame))
                .unwrap()
                .map(|x| x.cast::<f64>().unwrap());

            let mut builder = winit::WindowBuilder::new()
                .with_transparency(flags.contains(WindowFlagsBit::Transparent))
                .with_decorations(!flags.contains(WindowFlagsBit::Borderless))
                .with_resizable(flags.contains(WindowFlagsBit::Resizable))
                .with_title(title)
                .with_dimensions(LogicalSize {
                    width: inner_size.x,
                    height: inner_size.y,
                });

            if let Some(min_size) = min_size {
                builder = builder.with_min_dimensions(LogicalSize {
                    width: min_size.x,
                    height: min_size.y,
                });
            }
            if let Some(max_size) = max_size {
                builder = builder.with_max_dimensions(LogicalSize {
                    width: max_size.x,
                    height: max_size.y,
                });
            }

            let winit_window = builder
                .build(events_loop)
                .expect("failed to instantiate a window.");
            let winit_window_id = winit_window.id();

<<<<<<< HEAD
            let inner_size = (window.size.read_presenter(&frame).unwrap()
                * winit_window.hidpi_factor())
                .cast::<u32>()
                .unwrap();
            winit_window.set_inner_size(inner_size.x, inner_size.y);

            let wm_window_options = wsi::WindowOptions {
                transparent: flags.contains(WindowFlagsBit::Transparent),
            };

            let surface =
                self.wm
                    .add_surface(winit_window, &wm_window_options, NodeRef::clone(new_node));
=======
            let surface = self.wm.add_surface(winit_window, NodeRef::clone(new_node));
>>>>>>> 1a3b5695

            let workspace_window = WorkspaceWindow {
                winit_window_id,
                surface,
            };

            self.windows
                .insert(NodeRef::clone(new_node), workspace_window);
        }

        // Remove old windows
        let ref mut wm = self.wm;
        self.windows.retain(|k, workspace_window| {
            nodes.contains(k) || {
                wm.remove_surface(workspace_window.surface);
                false
            }
        });
    }

    fn update(&mut self, frame: &mut PresenterFrame) {
        // Update window properties
        for (node, workspace_window) in self.windows.iter_mut() {
            let window: &Window = node.downcast_ref().unwrap();
            let winit_window = self.wm.get_winit_window(workspace_window.surface).unwrap();

            use std::mem::replace;
            let action = replace(
                window.action.write_presenter(frame).unwrap(),
                BitFlags::empty(),
            );
            if action.contains(WindowActionBit::ChangeSize) {
                let size = (window.size.read_presenter(frame).unwrap())
                    .cast::<f64>()
                    .unwrap();
                let min_size = (window.min_size.read_presenter(&frame))
                    .unwrap()
                    .map(|x| x.cast::<f64>().unwrap());
                let max_size = (window.max_size.read_presenter(&frame))
                    .unwrap()
                    .map(|x| x.cast::<f64>().unwrap());
                winit_window.set_inner_size(LogicalSize {
                    width: size.x,
                    height: size.y,
                });
                winit_window.set_min_dimensions(min_size.map(|t| LogicalSize {
                    width: t.x,
                    height: t.y,
                }));
                winit_window.set_max_dimensions(max_size.map(|t| LogicalSize {
                    width: t.x,
                    height: t.y,
                }));
            }
            if action.contains(WindowActionBit::ChangeTitle) {
                let new_value = window.title.read_presenter(frame).unwrap();
                winit_window.set_title(new_value);
            }
        }

        self.wm.update(frame);
    }
}

#[derive(Debug)]
struct Painter;

impl Painter {
    fn new() -> Self {
        Painter
    }
}

#[derive(Debug)]
struct PainterDeviceData {
    compositor: Rc<RefCell<Compositor>>,
}

#[derive(Debug)]
struct PainterSurfaceData {
    node_ref: NodeRef,
    compositor_window: CompositorWindow,
}

impl wsi::Painter for Painter {
    type DeviceData = PainterDeviceData;

    type SurfaceParam = NodeRef;

    type SurfaceData = PainterSurfaceData;

    type UpdateParam = PresenterFrame;

    fn add_device(&mut self, device: &wsi::WmDevice) -> Self::DeviceData {
        use port::GfxObjects;
        let compositor = Compositor::new(&GfxObjects {
            device: device.device.clone(),
            main_queue: device.main_queue.clone(),
            copy_queue: device.copy_queue.clone(),
        }).unwrap();

        PainterDeviceData {
            compositor: Rc::new(RefCell::new(compositor)),
        }
    }

    fn remove_device(&mut self, _device: &wsi::WmDevice, _data: Self::DeviceData) {}

    fn add_surface(
        &mut self,
        _device: &wsi::WmDevice,
        device_data: &mut Self::DeviceData,
        _surface: &wsi::SurfaceRef,
        param: Self::SurfaceParam,
        _surface_props: &wsi::SurfaceProps,
    ) -> Self::SurfaceData {
        let compositor_window = CompositorWindow::new(device_data.compositor.clone()).unwrap();
        PainterSurfaceData {
            node_ref: param,
            compositor_window,
        }
    }

    fn remove_surface(
        &mut self,
        _device: &wsi::WmDevice,
        _device_data: &mut Self::DeviceData,
        _surface: &wsi::SurfaceRef,
        data: Self::SurfaceData,
    ) -> Self::SurfaceParam {
        data.node_ref
    }

    fn update_surface(
        &mut self,
        _device: &wsi::WmDevice,
        _device_data: &mut Self::DeviceData,
        _surface: &wsi::SurfaceRef,
        _data: &mut Self::SurfaceData,
        _surface_props: &wsi::SurfaceProps,
    ) {
    }

    fn paint(
        &mut self,
        _device: &wsi::WmDevice,
        _device_data: &mut Self::DeviceData,
        _surface: &wsi::SurfaceRef,
        surface_data: &mut Self::SurfaceData,
        update_param: &Self::UpdateParam,
        drawable: &mut wsi::Drawable,
    ) {
        let frame = update_param;

        let window: &Window = surface_data
            .node_ref
            .downcast_ref()
            .expect("The property 'windows' must specify a set of window nodes");

        let window_root = window.child.read_presenter(frame).unwrap();

        surface_data
            .compositor_window
            .composite(
                &mut CompositeContext {
                    schedule_next_frame: false,
                    pixel_ratio: drawable.pixel_ratio(),
                },
                window_root,
                frame,
                drawable,
            )
            .unwrap();
    }
}<|MERGE_RESOLUTION|>--- conflicted
+++ resolved
@@ -415,13 +415,6 @@
                 .expect("failed to instantiate a window.");
             let winit_window_id = winit_window.id();
 
-<<<<<<< HEAD
-            let inner_size = (window.size.read_presenter(&frame).unwrap()
-                * winit_window.hidpi_factor())
-                .cast::<u32>()
-                .unwrap();
-            winit_window.set_inner_size(inner_size.x, inner_size.y);
-
             let wm_window_options = wsi::WindowOptions {
                 transparent: flags.contains(WindowFlagsBit::Transparent),
             };
@@ -429,9 +422,6 @@
             let surface =
                 self.wm
                     .add_surface(winit_window, &wm_window_options, NodeRef::clone(new_node));
-=======
-            let surface = self.wm.add_surface(winit_window, NodeRef::clone(new_node));
->>>>>>> 1a3b5695
 
             let workspace_window = WorkspaceWindow {
                 winit_window_id,
